--- conflicted
+++ resolved
@@ -36,9 +36,9 @@
 emojis = {version = "0.6.3", features = ["serde"]}
 regex = "1.10.4"
 serde_json = "1.0.122"
-<<<<<<< HEAD
+
 bitflags = { version = "2.6.0", features = ["serde"] }
 aho-corasick = "1.1.3"
-=======
->>>>>>> 13c0a7e1
+
+
 fluent-langneg = "0.14.1"